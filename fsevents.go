--- conflicted
+++ resolved
@@ -1,6 +1,5 @@
 package fsevents
 
-<<<<<<< HEAD
 /*
 #cgo LDFLAGS: -framework CoreServices
 #include <CoreServices/CoreServices.h>
@@ -23,7 +22,70 @@
 import "C"
 import "unsafe"
 import "path/filepath"
-import "log"
+
+// CreateFlags for creating a New stream.
+type CreateFlags uint32
+
+// kFSEventStreamCreateFlag...
+const (
+	// use CoreFoundation types instead of raw C types (disabled)
+	useCFTypes CreateFlags = 1 << iota
+
+	// NoDefer sends events on the leading edge (for interactive applications).
+	// By default events are delivered after latency seconds (for background tasks).
+	NoDefer
+
+	// WatchRoot for a change to occur to a directory along the path being watched.
+	WatchRoot
+
+	// IgnoreSelf doesn't send events triggered by the current process (OS X 10.6+).
+	IgnoreSelf
+
+	// FileEvents sends events about individual files, generating significantly
+	// more events (OS X 10.7+) than directory level notifications.
+	FileEvents
+)
+
+// EventFlags passed to the FSEventStreamCallback function.
+type EventFlags uint32
+
+// kFSEventStreamEventFlag...
+const (
+	// MustScanSubDirs indicates that events were coalesced hierarchically.
+	MustScanSubDirs EventFlags = 1 << iota
+	// UserDropped or KernelDropped is set alongside MustScanSubDirs
+	// to help diagnose the problem.
+	UserDropped
+	KernelDropped
+
+	// EventIdsWrapped indicates the 64-bit event ID counter wrapped around.
+	EventIdsWrapped
+
+	// HistoryDone is a sentinel event when retrieving events sinceWhen.
+	HistoryDone
+
+	// RootChanged indicates a change to a directory along the path being watched.
+	RootChanged
+
+	// Mount for a volume mounted underneath the path being monitored.
+	Mount
+	// Unmount event occurs after a volume is unmounted.
+	Unmount
+
+	// The following flags are only set when using FileEvents.
+
+	Created
+	Removed
+	InodeMetaMod
+	Renamed
+	Modified
+	FinderInfoMod
+	ChangeOwner
+	XattrMod
+	IsFile
+	IsDir
+	IsSymlink
+)
 
 type FSEvent struct {
 	Path  string
@@ -222,73 +284,4 @@
 	C.FSEventStreamRelease(es.stream)
 	C.CFRunLoopStop(es.rlref)
 	close(es.C)
-}
-=======
-// CreateFlags for creating a New stream.
-type CreateFlags uint32
-
-// kFSEventStreamCreateFlag...
-const (
-	// use CoreFoundation types instead of raw C types (disabled)
-	useCFTypes CreateFlags = 1 << iota
-
-	// NoDefer sends events on the leading edge (for interactive applications).
-	// By default events are delivered after latency seconds (for background tasks).
-	NoDefer
-
-	// WatchRoot for a change to occur to a directory along the path being watched.
-	WatchRoot
-
-	// IgnoreSelf doesn't send events triggered by the current process (OS X 10.6+).
-	IgnoreSelf
-
-	// FileEvents sends events about individual files, generating significantly
-	// more events (OS X 10.7+) than directory level notifications.
-	FileEvents
-
-	CreateFlagNone CreateFlags = 0
-)
-
-// EventFlags passed to the FSEventStreamCallback function.
-type EventFlags uint32
-
-// kFSEventStreamEventFlag...
-const (
-	// MustScanSubDirs indicates that events were coalesced hierarchically.
-	MustScanSubDirs EventFlags = 1 << iota
-	// UserDropped or KernelDropped is set alongside MustScanSubDirs
-	// to help diagnose the problem.
-	UserDropped
-	KernelDropped
-
-	// EventIdsWrapped indicates the 64-bit event ID counter wrapped around.
-	EventIdsWrapped
-
-	// HistoryDone is a sentinel event when retrieving events sinceWhen.
-	HistoryDone
-
-	// RootChanged indicates a change to a directory along the path being watched.
-	RootChanged
-
-	// Mount for a volume mounted underneath the path being monitored.
-	Mount
-	// Unmount event occurs after a volume is unmounted.
-	Unmount
-
-	// The following flags are only set when using FileEvents.
-
-	Created
-	Removed
-	InodeMetaMod
-	Renamed
-	Modified
-	FinderInfoMod
-	ChangeOwner
-	XattrMod
-	IsFile
-	IsDir
-	IsSymlink
-
-	EventFlagNone EventFlags = 0
-)
->>>>>>> c9d556e1
+}